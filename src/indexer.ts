--- conflicted
+++ resolved
@@ -290,16 +290,12 @@
         
         return chunks;
       } catch (error) {
-<<<<<<< HEAD
         if (error instanceof Error && error.message.includes('File not found')) {
           console.warn(`Skipping deleted file: ${filePath}`);
         } else {
           console.warn(`Failed to process file ${filePath}:`, error);
         }
-=======
-        console.warn(`Failed to process file ${filePath}:`, error);
         return [];
->>>>>>> 223f2c27
       }
     });
     
